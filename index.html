<!DOCTYPE html>
<html lang="en" class="dark">
<head>
<meta charset="UTF-8" />
  <meta name="viewport" content="width=device-width, initial-scale=1.0">
  <!-- Primary Meta Tags -->
  <title>Free Structural Engineering Tools | Steel, Concrete & Seismic Calculators</title>
  <meta name="title" content="Free Structural Engineering Tools | Steel, Concrete & Seismic Calculators">
  <meta name="description" content="Professional structural engineering calculators for steel design, concrete analysis, fire resistance, weld capacity, and seismic design. Free Eurocode-compliant tools for engineers.">
  <meta name="keywords" content="structural engineering calculator, steel design tool, concrete calculator, eurocode 3, eurocode 2, fire resistance calculator, weld capacity, seismic design, free engineering tools, structural analysis">
  <meta name="author" content="Magnus Fjeld Olsen">
  <meta name="robots" content="index, follow">

  <!-- Canonical URL -->
  <link rel="canonical" href="https://magnusfjeldolsen.github.io/structural_tools/">
  
  <!-- Open Graph / Facebook -->
  <meta property="og:type" content="website">
  <meta property="og:url" content="https://magnusfjeldolsen.github.io/structural_tools/">
  <meta property="og:title" content="Free Structural Engineering Tools">
  <meta property="og:description" content="Professional structural engineering calculators for steel, concrete, and seismic design. Free Eurocode-compliant tools.">
  <meta property="og:site_name" content="Structural Engineering Tools">
  
  <!-- Twitter -->
  <meta property="twitter:card" content="summary_large_image">
  <meta property="twitter:url" content="https://magnusfjeldolsen.github.io/structural_tools/">
  <meta property="twitter:title" content="Free Structural Engineering Tools">
  <meta property="twitter:description" content="Professional structural engineering calculators for steel, concrete, and seismic design.">
  
  <!-- Centralized CSS -->
  <link rel="stylesheet" href="./assets/css/common.css">
  <link rel="stylesheet" href="./assets/css/forms.css">
  <link rel="stylesheet" href="./assets/css/components.css">
  <link rel="stylesheet" href="./assets/css/print.css">
  
  <!-- Schema.org structured data -->
  <script type="application/ld+json">
  {
    "@context": "https://schema.org",
    "@type": "WebApplication",
    "name": "Structural Engineering Tools",
    "url": "https://magnusfjeldolsen.github.io/structural_tools/",
    "description": "Free professional structural engineering calculators and analysis tools",
    "applicationCategory": "Engineering",
    "operatingSystem": "Web Browser",
    "offers": {
      "@type": "Offer",
      "price": "0",
      "priceCurrency": "USD"
    },
    "creator": {
      "@type": "Person",
      "name": "Magnus Fjeld Olsen"
    },
    "featureList": [
      "Steel Design Calculators",
      "Concrete Analysis Tools",
      "Fire Resistance Calculations",
      "Seismic Design Tools",
      "Eurocode Compliance"
    ]
  }
  </script>

  <!-- Tailwind CSS -->
  <script>
    tailwind.config = { darkMode: 'class' };
  </script>
  <script src="https://cdn.tailwindcss.com"></script>

  <!-- Fuse.js for search -->
  <script src="https://cdn.jsdelivr.net/npm/fuse.js@7.0.0"></script>

  <style>
    .hero-bg {
      background: linear-gradient(135deg, #1f2937 0%, #111827 50%, #0f172a 100%);
      background-image:
        radial-gradient(circle at 25% 25%, rgba(59, 130, 246, 0.1) 0%, transparent 50%),
        radial-gradient(circle at 75% 75%, rgba(239, 68, 68, 0.1) 0%, transparent 50%);
    }

    .pulse-glow {
      animation: pulse-glow 3s ease-in-out infinite;
    }

    @keyframes pulse-glow {
      0%, 100% {
        box-shadow: 0 0 20px rgba(59, 130, 246, 0.3);
      }
      50% {
        box-shadow: 0 0 30px rgba(59, 130, 246, 0.5);
      }
    }

    /* Search Bar Styles */
    .search-container {
      position: relative;
      width: 100%;
      max-width: 500px;
    }

    .search-input-wrapper {
      position: relative;
      display: flex;
      align-items: center;
    }

    .search-icon {
      position: absolute;
      left: 16px;
      pointer-events: none;
      color: #9ca3af;
    }

    #module-search {
      width: 100%;
      padding: 14px 48px 14px 48px;
      background: rgba(31, 41, 55, 0.7);
      backdrop-filter: blur(10px);
      border: 2px solid rgba(75, 85, 99, 0.5);
      border-radius: 12px;
      color: white;
      font-size: 16px;
      transition: all 0.3s ease;
    }

    #module-search:focus {
      outline: none;
      border-color: rgba(59, 130, 246, 0.8);
      background: rgba(31, 41, 55, 0.9);
      box-shadow: 0 0 0 3px rgba(59, 130, 246, 0.1);
    }

    #module-search::placeholder {
      color: #9ca3af;
    }

    #search-clear {
      position: absolute;
      right: 16px;
      display: none;
      cursor: pointer;
      padding: 4px;
      color: #9ca3af;
      transition: color 0.2s;
    }

    #search-clear:hover {
      color: #ef4444;
    }

    #search-results {
      position: absolute;
      top: calc(100% + 8px);
      left: 0;
      right: 0;
      max-height: 480px;
      overflow-y: auto;
      background: rgba(17, 24, 39, 0.98);
      backdrop-filter: blur(20px);
      border: 1px solid rgba(75, 85, 99, 0.5);
      border-radius: 12px;
      box-shadow: 0 20px 40px rgba(0, 0, 0, 0.4);
      z-index: 1000;
      animation: slideDown 0.15s ease-out;
      will-change: opacity, transform;
      /* Performance optimizations */
      contain: layout style paint;
      transform: translateZ(0);
    }

    @keyframes slideDown {
      from {
        opacity: 0;
        transform: translateY(-10px) translateZ(0);
      }
      to {
        opacity: 1;
        transform: translateY(0) translateZ(0);
      }
    }

    .search-result-item {
      display: flex;
      gap: 16px;
      padding: 16px;
      border-bottom: 1px solid rgba(75, 85, 99, 0.3);
      cursor: pointer;
      transition: background-color 0.15s ease;
      text-decoration: none;
      color: inherit;
      /* Performance optimizations */
      will-change: background-color;
      transform: translateZ(0);
    }

    .search-result-item:last-child {
      border-bottom: none;
    }

    .search-result-item:hover,
    .search-result-item.active {
      background: rgba(59, 130, 246, 0.1);
    }

    .search-result-icon {
      flex-shrink: 0;
      width: 40px;
      height: 40px;
      display: flex;
      align-items: center;
      justify-content: center;
      background: rgba(75, 85, 99, 0.3);
      border-radius: 8px;
    }

    .search-result-content {
      flex: 1;
      min-width: 0;
    }

    .search-result-title {
      font-size: 16px;
      font-weight: 600;
      color: #f9fafb;
      margin-bottom: 4px;
    }

    .search-result-title mark {
      background: rgba(59, 130, 246, 0.3);
      color: #60a5fa;
      padding: 2px 4px;
      border-radius: 3px;
    }

    .search-result-description {
      font-size: 13px;
      color: #9ca3af;
      margin-bottom: 6px;
      line-height: 1.4;
    }

    .search-result-meta {
      display: flex;
      gap: 8px;
      align-items: center;
    }

    .search-category {
      font-size: 11px;
      font-weight: 600;
      text-transform: uppercase;
      letter-spacing: 0.5px;
      padding: 2px 8px;
      background: rgba(75, 85, 99, 0.3);
      border-radius: 4px;
    }

    .search-no-results {
      padding: 48px 24px;
      text-align: center;
    }

    #search-results::-webkit-scrollbar {
      width: 8px;
    }

    #search-results::-webkit-scrollbar-track {
      background: transparent;
    }

    #search-results::-webkit-scrollbar-thumb {
      background: rgba(75, 85, 99, 0.5);
      border-radius: 4px;
    }

    #search-results::-webkit-scrollbar-thumb:hover {
      background: rgba(75, 85, 99, 0.7);
    }

    @media (max-width: 640px) {
      .search-container {
        max-width: 100%;
      }

      #module-search {
        padding: 12px 40px 12px 40px;
        font-size: 14px;
      }

      #search-results {
        max-height: 360px;
      }

      .search-result-item {
        padding: 12px;
      }
    }
  </style>
</head>
<body class="bg-gray-900 text-gray-100 font-sans min-h-screen hero-bg">

  <!-- Cookie Consent -->
  <div id="cookie-consent" class="fixed inset-0 bg-black bg-opacity-90 text-white flex flex-col items-center justify-center z-50 p-6 hidden">
    <div class="bg-gray-800 rounded-xl p-8 max-w-md text-center border border-gray-600">
      <h3 class="text-xl font-semibold mb-4">Cookie Settings</h3>
      <p class="text-gray-300 mb-6">
        We use cookies and Google Analytics to understand how you use our structural engineering tools and improve your experience.
      </p>
      <div class="flex flex-col gap-3">
        <button id="accept-cookies" class="bg-green-600 hover:bg-green-700 text-white px-6 py-3 rounded-lg transition font-semibold">
          Accept All Cookies
        </button>
        <button id="accept-essential" class="bg-blue-600 hover:bg-blue-700 text-white px-6 py-3 rounded-lg transition font-semibold">
          Essential Only
        </button>
        <button id="decline-cookies" class="bg-gray-600 hover:bg-gray-700 text-white px-6 py-3 rounded-lg transition">
          Decline All
        </button>
      </div>
      <p class="text-xs text-gray-400 mt-4">
        You can change these settings anytime using the "Cookie Settings" link in the footer.
      </p>
    </div>
  </div>

  <!-- Header -->
  <header class="w-full max-w-6xl mx-auto p-6">
    <!-- Company Logo Button -->
    <div class="flex flex-col items-end mb-4">
      <p class="text-sm text-gray-400 mb-2">Structural Tools developed by</p>
      <a href="http://www.tommerdal.no/" target="_blank" class="group">
        <div class="bg-white/10 backdrop-blur-sm border border-white/20 rounded-lg p-3 hover:bg-white/20 transition-all duration-300 hover:scale-105">
          <img src="./assets/images/LogoTC.png" alt="Tømmerdal Consult AS" class="h-12 w-auto opacity-90 group-hover:opacity-100 transition-opacity duration-300">
        </div>
      </a>
    </div>
    
    <div class="text-center mb-8">
      <h1 class="text-5xl font-bold bg-gradient-to-r from-blue-400 via-purple-400 to-red-400 bg-clip-text text-transparent mb-4">
        Free Structural Engineering Tools
      </h1>
      <p class="text-xl text-gray-300 max-w-3xl mx-auto leading-relaxed">
        Professional-grade structural engineering calculators, simulation and productivity tools, completely free to use.
        Built by engineers, for engineers with full Eurocode compliance.
      </p>
    </div>

    <!-- Search Bar -->
    <div class="flex justify-center mb-6">
      <div class="search-container">
        <div class="search-input-wrapper">
          <svg class="search-icon w-5 h-5" fill="none" stroke="currentColor" viewBox="0 0 24 24">
            <path stroke-linecap="round" stroke-linejoin="round" stroke-width="2" d="M21 21l-6-6m2-5a7 7 0 11-14 0 7 7 0 0114 0z"></path>
          </svg>
          <input
            type="text"
            id="module-search"
            placeholder="Search tools, e.g., concrete beam, 2D FEM, .."
            autocomplete="off"
            spellcheck="false"
          />
          <svg id="search-clear" class="w-5 h-5" fill="none" stroke="currentColor" viewBox="0 0 24 24">
            <path stroke-linecap="round" stroke-linejoin="round" stroke-width="2" d="M6 18L18 6M6 6l12 12"></path>
          </svg>
        </div>
        <div id="search-results" class="hidden"></div>
      </div>
    </div>
  </header>

  <!-- Pilot Project Notice -->
  <section class="w-full max-w-6xl mx-auto p-6">
    <div class="bg-blue-900/30 border border-blue-500/30 rounded-xl p-6 mb-6">
      <div class="flex items-start">
        <div class="w-8 h-8 bg-blue-500 rounded-lg flex items-center justify-center mr-4 mt-1 flex-shrink-0">
          <svg class="w-5 h-5 text-white" fill="none" stroke="currentColor" viewBox="0 0 24 24">
            <path stroke-linecap="round" stroke-linejoin="round" stroke-width="2" d="M13 10V3L4 14h7v7l9-11h-7z" />
          </svg>
        </div>
        <div>
          <h3 class="text-lg font-semibold text-blue-300 mb-2">🚀 Pilot Project</h3>
          <p class="text-gray-300 leading-relaxed">
            This is a pilot project exploring how traditional speardsheet engineering tools can be converted to online, open-source solutions utilizing the power of AI.
            Our goal is to make professional structural engineering calculations more accessible while maintaining accuracy and compliance with established standards.
          </p>
        </div>
      </div>
    </div>

    <!-- Disclaimer -->
    <div class="bg-amber-900/20 border border-amber-500/30 rounded-xl p-6 mb-8">
      <div class="flex items-start">
        <div class="w-8 h-8 bg-amber-500 rounded-lg flex items-center justify-center mr-4 mt-1 flex-shrink-0">
          <svg class="w-5 h-5 text-white" fill="none" stroke="currentColor" viewBox="0 0 24 24">
            <path stroke-linecap="round" stroke-linejoin="round" stroke-width="2" d="M12 9v2m0 4h.01m-6.938 4h13.856c1.54 0 2.502-1.667 1.732-2.5L13.732 4c-.77-.833-1.964-.833-2.732 0L3.732 16c-.77.833.192 2.5 1.732 2.5z" />
          </svg>
        </div>
        <div>
          <h3 class="text-lg font-semibold text-amber-300 mb-2">⚠️ Disclaimer</h3>
          <p class="text-gray-300 leading-relaxed text-sm">
            <strong>Use with care:</strong> These tools are provided for educational and preliminary design purposes. All calculations should be verified by qualified structural engineers.
            Users are responsible for ensuring results meet local building codes and standards. Tømmerdal Consult AS accepts no responsibility for the use of these tools or the application of their results in any project.
          </p>
        </div>
      </div>
    </div>
  </section>

  <!-- Main Content -->
  <main class="w-full max-w-6xl mx-auto p-6">

    <!-- About Tools Section -->
    <section id="about-tools" class="mb-12">
      <div class="text-center mb-8">
        <h2 class="text-3xl font-semibold text-white mb-4">About Our Engineering Calculators</h2>
        <p class="text-xl text-gray-300 max-w-4xl mx-auto leading-relaxed">
          Our comprehensive suite of structural engineering tools provides accurate calculations for steel design, concrete analysis and much more. All tools are developed according to Eurocode standards and are used by structural engineers worldwide.
        </p>
      </div>

      <div class="grid md:grid-cols-4 gap-6 mb-8">
        <div class="text-center">
          <div class="w-16 h-16 bg-blue-500/20 rounded-lg flex items-center justify-center mx-auto mb-3">
            <svg class="w-8 h-8 text-blue-400" fill="none" stroke="currentColor" viewBox="0 0 24 24">
              <path stroke-linecap="round" stroke-linejoin="round" stroke-width="2" d="M9 12l2 2 4-4m6 2a9 9 0 11-18 0 9 9 0 0118 0z" />
            </svg>
          </div>
          <h3 class="text-lg font-semibold text-white mb-2">Eurocode Compliant</h3>
          <p class="text-gray-400 text-sm">All calculations follow EN 1992, EN 1993, and EN 1998 standards</p>
        </div>

        <div class="text-center">
          <div class="w-16 h-16 bg-green-500/20 rounded-lg flex items-center justify-center mx-auto mb-3">
            <svg class="w-8 h-8 text-green-400" fill="none" stroke="currentColor" viewBox="0 0 24 24">
              <path stroke-linecap="round" stroke-linejoin="round" stroke-width="2" d="M12 8c-1.657 0-3 .895-3 2s1.343 2 3 2 3 .895 3 2-1.343 2-3 2m0-8c1.11 0 2.08.402 2.599 1M12 8V7m0 1v8m0 0v1m0-1c-1.11 0-2.08-.402-2.599-1" />
            </svg>
          </div>
          <h3 class="text-lg font-semibold text-white mb-2">Free & Open</h3>
          <p class="text-gray-400 text-sm">No registration required, completely free to use</p>
        </div>

        <div class="text-center">
          <div class="w-16 h-16 bg-purple-500/20 rounded-lg flex items-center justify-center mx-auto mb-3">
            <svg class="w-8 h-8 text-purple-400" fill="none" stroke="currentColor" viewBox="0 0 24 24">
              <path stroke-linecap="round" stroke-linejoin="round" stroke-width="2" d="M19.428 15.428a2 2 0 00-1.022-.547l-2.387-.477a6 6 0 00-3.86.517l-.318.158a6 6 0 01-3.86.517L6.05 15.21a2 2 0 00-1.806.547M8 4h8l-1 1v5.172a2 2 0 00.586 1.414l5 5c1.26 1.26.367 3.414-1.415 3.414H4.828c-1.782 0-2.674-2.154-1.414-3.414l5-5A2 2 0 009 10.172V5L8 4z" />
            </svg>
          </div>
          <h3 class="text-lg font-semibold text-white mb-2">Professional Quality</h3>
          <p class="text-gray-400 text-sm">Used by structural engineers in design practice</p>
        </div>

        <div class="text-center">
          <div class="w-16 h-16 bg-red-500/20 rounded-lg flex items-center justify-center mx-auto mb-3">
            <svg class="w-8 h-8 text-red-400" fill="none" stroke="currentColor" viewBox="0 0 24 24">
              <path stroke-linecap="round" stroke-linejoin="round" stroke-width="2" d="M4 4v5h.582m15.356 2A8.001 8.001 0 004.582 9m0 0H9m11 11v-5h-.581m0 0a8.003 8.003 0 01-15.357-2m15.357 2H15" />
            </svg>
          </div>
          <h3 class="text-lg font-semibold text-white mb-2">Regular Updates</h3>
          <p class="text-gray-400 text-sm">Continuously improved with new features and tools</p>
        </div>
      </div>
    </section>
    
    <!-- Steel Design Tools -->
    <section class="mb-12">
      <div class="text-center mb-8">
        <div class="flex items-center justify-center mb-4">
          <div class="w-12 h-12 bg-gray-600 rounded-lg flex items-center justify-center mr-4">
            <svg class="w-6 h-6 text-white" fill="none" stroke="currentColor" viewBox="0 0 24 24">
              <path stroke-linecap="round" stroke-linejoin="round" stroke-width="2" d="M19 11H5m14 0a2 2 0 012 2v6a2 2 0 01-2 2H5a2 2 0 01-2-2v-6a2 2 0 012-2m14 0V9a2 2 0 00-2-2M5 11V9a2 2 0 012-2m0 0V5a2 2 0 012-2h6a2 2 0 012 2v2M7 7h10" />
            </svg>
          </div>
          <h2 class="text-3xl font-semibold text-white">Steel Design Tools</h2>
        </div>
        <p class="text-gray-300 max-w-2xl mx-auto">Professional steel structure analysis and design calculators</p>
      </div>
      
      <div class="grid md:grid-cols-2 gap-8 mb-8">
        
        <!-- Steel Fire Temperature Tool -->
        <div class="tool-card rounded-xl p-8 pulse-glow">
          <div class="flex items-center mb-4">
            <div class="w-12 h-12 bg-red-500 rounded-lg flex items-center justify-center mr-4">
              <svg class="w-6 h-6 text-white" fill="none" stroke="currentColor" viewBox="0 0 24 24">
                <path stroke-linecap="round" stroke-linejoin="round" stroke-width="2" d="M17.657 18.657A8 8 0 016.343 7.343S7 9 9 10c0-2 .5-5 2.986-7C14 5 16.09 5.777 17.656 7.343A7.975 7.975 0 0120 13a7.975 7.975 0 01-2.343 5.657z" />
              </svg>
            </div>
            <h3 class="text-2xl font-bold text-white">Steel Fire Temperature</h3>
          </div>
          
          <p class="text-gray-300 mb-6 leading-relaxed">
            Calculate fire resistance of unprotected steel structures with interactive temperature simulation. 
            Features Am/V ratio calculation, shadow effects, and detailed temperature-time curves.
          </p>
          
          <div class="flex flex-wrap gap-2 mb-6">
            <span class="px-3 py-1 bg-red-500/20 text-red-300 rounded-full text-sm">Fire Resistance</span>
            <span class="px-3 py-1 bg-orange-500/20 text-orange-300 rounded-full text-sm">Temperature Simulation</span>
            <span class="px-3 py-1 bg-yellow-500/20 text-yellow-300 rounded-full text-sm">Am/V Calculation</span>
          </div>
          
          <a href="./steel_fire_temperature/index.html" 
             class="inline-flex items-center px-6 py-3 bg-red-600 hover:bg-red-700 text-white font-semibold rounded-lg transition group">
            Launch Calculator
            <svg class="w-4 h-4 ml-2 group-hover:translate-x-1 transition-transform" fill="none" stroke="currentColor" viewBox="0 0 24 24">
              <path stroke-linecap="round" stroke-linejoin="round" stroke-width="2" d="M9 5l7 7-7 7" />
            </svg>
          </a>
        </div>

        <!-- Two-Sided Hat Profile Tool -->
        <div class="tool-card rounded-xl p-8">
          <div class="flex items-center mb-4">
            <div class="w-12 h-12 bg-purple-500 rounded-lg flex items-center justify-center mr-4">
              <svg class="w-6 h-6 text-white" fill="none" stroke="currentColor" viewBox="0 0 24 24">
                <path stroke-linecap="round" stroke-linejoin="round" stroke-width="2" d="M19 11H5m14 0a2 2 0 012 2v6a2 2 0 01-2 2H5a2 2 0 01-2-2v-6a2 2 0 012-2m14 0V9a2 2 0 00-2-2M5 11V9a2 2 0 012-2m0 0V5a2 2 0 012-2h6a2 2 0 012 2v2M7 7h10" />
              </svg>
            </div>
            <h3 class="text-2xl font-bold text-white">Two-Sided Hat Profile</h3>
          </div>
          
          <p class="text-gray-300 mb-6 leading-relaxed">
            Calculate structural capacities and cross-sectional classifications for two-sided hat profiles. 
            Features Eurocode 3 compliance with detailed geometric property calculations.
          </p>
          
          <div class="flex flex-wrap gap-2 mb-6">
            <span class="px-3 py-1 bg-purple-500/20 text-purple-300 rounded-full text-sm">Eurocode 3</span>
            <span class="px-3 py-1 bg-violet-500/20 text-violet-300 rounded-full text-sm">Cross-Section Class</span>
            <span class="px-3 py-1 bg-indigo-500/20 text-indigo-300 rounded-full text-sm">Hat Profile</span>
          </div>
          
          <a href="./THP/index.html" 
             class="inline-flex items-center px-6 py-3 bg-purple-600 hover:bg-purple-700 text-white font-semibold rounded-lg transition group">
            Launch Calculator
            <svg class="w-4 h-4 ml-2 group-hover:translate-x-1 transition-transform" fill="none" stroke="currentColor" viewBox="0 0 24 24">
              <path stroke-linecap="round" stroke-linejoin="round" stroke-width="2" d="M9 5l7 7-7 7" />
            </svg>
          </a>
        </div>

        <!-- Weld Capacity Calculator -->
        <div class="tool-card rounded-xl p-8">
          <div class="flex items-center mb-4">
            <div class="w-12 h-12 bg-orange-500 rounded-lg flex items-center justify-center mr-4">
              <svg class="w-6 h-6 text-white" fill="none" stroke="currentColor" viewBox="0 0 24 24">
                <path stroke-linecap="round" stroke-linejoin="round" stroke-width="2" d="M13.828 10.172a4 4 0 00-5.656 0l-4 4a4 4 0 105.656 5.656l1.102-1.101m-.758-4.899a4 4 0 005.656 0l4-4a4 4 0 00-5.656-5.656l-1.1 1.1" />
              </svg>
            </div>
            <h3 class="text-2xl font-bold text-white">Weld Capacity Calculator</h3>
          </div>
          
          <p class="text-gray-300 mb-6 leading-relaxed">
            Calculate weld capacity and utilization for steel welded connections. 
            Features comprehensive stress analysis with normal force, shear force, and moment combinations using von Mises criteria.
          </p>
          
          <div class="flex flex-wrap gap-2 mb-6">
            <span class="px-3 py-1 bg-orange-500/20 text-orange-300 rounded-full text-sm">Weld Design</span>
            <span class="px-3 py-1 bg-red-500/20 text-red-300 rounded-full text-sm">von Mises Stress</span>
            <span class="px-3 py-1 bg-yellow-500/20 text-yellow-300 rounded-full text-sm">Capacity Analysis</span>
          </div>
          
          <a href="./weld_capacity/index.html" 
             class="inline-flex items-center px-6 py-3 bg-orange-600 hover:bg-orange-700 text-white font-semibold rounded-lg transition group">
            Launch Calculator
            <svg class="w-4 h-4 ml-2 group-hover:translate-x-1 transition-transform" fill="none" stroke="currentColor" viewBox="0 0 24 24">
              <path stroke-linecap="round" stroke-linejoin="round" stroke-width="2" d="M9 5l7 7-7 7" />
            </svg>
          </a>
        </div>

        <!-- DIN Rod Torque Calculator -->
        <div class="tool-card rounded-xl p-8">
          <div class="flex items-center mb-4">
            <div class="w-12 h-12 bg-gray-500 rounded-lg flex items-center justify-center mr-4">
              <svg class="w-6 h-6 text-white" fill="none" stroke="currentColor" viewBox="0 0 24 24">
                <path stroke-linecap="round" stroke-linejoin="round" stroke-width="2" d="M12 6V4m0 2a2 2 0 100 4m0-4a2 2 0 110 4m-6 8a2 2 0 100-4m0 4a2 2 0 100 4m0-4v2m0-6V4m6 6v10m6-2a2 2 0 100-4m0 4a2 2 0 100 4m0-4v2m0-6V4" />
              </svg>
            </div>
            <h3 class="text-2xl font-bold text-white">DIN Rod Torque Calculator</h3>
          </div>
          
          <p class="text-gray-300 mb-6 leading-relaxed">
            Calculate required torque from force or force from torque for DIN threaded rods. 
            Features detailed step-by-step calculations with thread friction, head friction, and geometric parameters.
          </p>
          
          <div class="flex flex-wrap gap-2 mb-6">
            <span class="px-3 py-1 bg-gray-500/20 text-gray-300 rounded-full text-sm">DIN Standards</span>
            <span class="px-3 py-1 bg-slate-500/20 text-slate-300 rounded-full text-sm">Torque Analysis</span>
            <span class="px-3 py-1 bg-zinc-500/20 text-zinc-300 rounded-full text-sm">Thread Mechanics</span>
          </div>
          
          <a href="./DIN_rod_torque/index.html" 
             class="inline-flex items-center px-6 py-3 bg-gray-600 hover:bg-gray-700 text-white font-semibold rounded-lg transition group">
            Launch Calculator
            <svg class="w-4 h-4 ml-2 group-hover:translate-x-1 transition-transform" fill="none" stroke="currentColor" viewBox="0 0 24 24">
              <path stroke-linecap="round" stroke-linejoin="round" stroke-width="2" d="M9 5l7 7-7 7" />
            </svg>
          </a>
        </div>

        <!-- Steel Profile Calculator -->
        <div class="tool-card rounded-xl p-8">
          <div class="flex items-center mb-4">
            <div class="w-12 h-12 bg-blue-500 rounded-lg flex items-center justify-center mr-4">
              <svg class="w-6 h-6 text-white" fill="none" stroke="currentColor" viewBox="0 0 24 24">
                <path stroke-linecap="round" stroke-linejoin="round" stroke-width="2" d="M9 17V7m0 10a2 2 0 01-2 2H5a2 2 0 01-2-2V7a2 2 0 012-2h2a2 2 0 012 2m0 10a2 2 0 002 2h2a2 2 0 002-2M9 7a2 2 012-2h2a2 2 0 012 2m0 10V7m0 10a2 2 0 002 2h2a2 2 0 002-2V7a2 2 0 00-2-2H9a2 2 0 00-2 2" />
              </svg>
            </div>
            <h3 class="text-2xl font-bold text-white">Steel Profile Calculator</h3>
          </div>
          
          <p class="text-gray-300 mb-6 leading-relaxed">
            Compare IPE, HEA, and HEB steel profiles for optimal structural performance and weight efficiency. 
            Features moment capacity, deflection analysis, and comprehensive profile comparison across different series.
          </p>
          
          <div class="flex flex-wrap gap-2 mb-6">
            <span class="px-3 py-1 bg-blue-500/20 text-blue-300 rounded-full text-sm">Profile Comparison</span>
            <span class="px-3 py-1 bg-cyan-500/20 text-cyan-300 rounded-full text-sm">Weight Optimization</span>
            <span class="px-3 py-1 bg-indigo-500/20 text-indigo-300 rounded-full text-sm">Deflection Analysis</span>
          </div>
          
          <a href="./steel_beam_relative_deisgn/index.html" 
             class="inline-flex items-center px-6 py-3 bg-blue-600 hover:bg-blue-700 text-white font-semibold rounded-lg transition group">
            Launch Calculator
            <svg class="w-4 h-4 ml-2 group-hover:translate-x-1 transition-transform" fill="none" stroke="currentColor" viewBox="0 0 24 24">
              <path stroke-linecap="round" stroke-linejoin="round" stroke-width="2" d="M9 5l7 7-7 7" />
            </svg>
          </a>
        </div>

        <!-- Transversal Forces - Stiffened Web Tool -->
        <div class="tool-card rounded-xl p-8">
          <div class="flex items-center mb-4">
            <div class="w-12 h-12 bg-purple-500 rounded-lg flex items-center justify-center mr-4">
              <svg class="w-6 h-6 text-white" fill="none" stroke="currentColor" viewBox="0 0 24 24">
                <path stroke-linecap="round" stroke-linejoin="round" stroke-width="2" d="M4 5a1 1 0 011-1h14a1 1 0 011 1v2a1 1 0 01-1 1H5a1 1 0 01-1-1V5zM4 13a1 1 0 011-1h6a1 1 0 011 1v6a1 1 0 01-1 1H5a1 1 0 01-1-1v-6zM16 13a1 1 0 011-1h2a1 1 0 011 1v6a1 1 0 01-1 1h-2a1 1 0 01-1-1v-6z" />
              </svg>
            </div>
            <h3 class="text-2xl font-bold text-white">Transversal Forces - Stiffened Web</h3>
          </div>
          
          <p class="text-gray-300 mb-6 leading-relaxed">
            Calculate capacity of transversally stiffened webs for vertical forces. 
            Features automatic steel section database integration, web height calculation, and slenderness checks per EC3-1-5.
          </p>
          
          <div class="flex flex-wrap gap-2 mb-6">
            <span class="px-3 py-1 bg-purple-500/20 text-purple-300 rounded-full text-sm">Stiffened Webs</span>
            <span class="px-3 py-1 bg-indigo-500/20 text-indigo-300 rounded-full text-sm">EC3-1-5</span>
            <span class="px-3 py-1 bg-blue-500/20 text-blue-300 rounded-full text-sm">Steel Database</span>
          </div>
          
          <a href="./transversal_forces_stiffened_web/index.html" 
             class="inline-flex items-center px-6 py-3 bg-blue-600 hover:bg-blue-700 text-white font-semibold rounded-lg transition group">
            Launch Calculator
            <svg class="w-4 h-4 ml-2 group-hover:translate-x-1 transition-transform" fill="none" stroke="currentColor" viewBox="0 0 24 24">
              <path stroke-linecap="round" stroke-linejoin="round" stroke-width="2" d="M9 5l7 7-7 7" />
            </svg>
          </a>
        </div>

        <!-- Transversal Forces - Unstiffened Web Tool -->
        <div class="tool-card rounded-xl p-8">
          <div class="flex items-center mb-4">
            <div class="w-12 h-12 bg-teal-500 rounded-lg flex items-center justify-center mr-4">
              <svg class="w-6 h-6 text-white" fill="none" stroke="currentColor" viewBox="0 0 24 24">
                <path stroke-linecap="round" stroke-linejoin="round" stroke-width="2" d="M4 6h16M4 12h16M4 18h16" />
              </svg>
            </div>
            <h3 class="text-2xl font-bold text-white">Transversal Forces - Unstiffened Web</h3>
          </div>
          
          <p class="text-gray-300 mb-6 leading-relaxed">
            Calculate capacity of unstiffened webs for transversal forces according to EC3-1-5. 
            Features iterative calculation procedure, multiple load types, and steel section database integration.
          </p>
          
          <div class="flex flex-wrap gap-2 mb-6">
            <span class="px-3 py-1 bg-teal-500/20 text-teal-300 rounded-full text-sm">Unstiffened Webs</span>
            <span class="px-3 py-1 bg-cyan-500/20 text-cyan-300 rounded-full text-sm">EC3-1-5 Ch.6</span>
            <span class="px-3 py-1 bg-blue-500/20 text-blue-300 rounded-full text-sm">Load Types</span>
          </div>
          
          <a href="./transversal_forces_unstiffened_web/index.html" 
             class="inline-flex items-center px-6 py-3 bg-blue-600 hover:bg-blue-700 text-white font-semibold rounded-lg transition group">
            Launch Calculator
            <svg class="w-4 h-4 ml-2 group-hover:translate-x-1 transition-transform" fill="none" stroke="currentColor" viewBox="0 0 24 24">
              <path stroke-linecap="round" stroke-linejoin="round" stroke-width="2" d="M9 5l7 7-7 7" />
            </svg>
          </a>
        </div>
        
      </div>
    </section>

    <!-- Concrete Design Tools -->
    <section class="mb-12">
      <div class="text-center mb-8">
        <div class="flex items-center justify-center mb-4">
          <div class="w-12 h-12 bg-gray-600 rounded-lg flex items-center justify-center mr-4">
            <svg class="w-6 h-6 text-white" fill="none" stroke="currentColor" viewBox="0 0 24 24">
              <path stroke-linecap="round" stroke-linejoin="round" stroke-width="2" d="M19 21V5a2 2 0 00-2-2H7a2 2 0 00-2 2v16m14 0h2m-2 0h-4m-5 0H3m2 0v-8a2 2 0 012-2h4a2 2 0 012 2v8m0-8V9a2 2 0 012-2h2a2 2 0 012 2v4" />
            </svg>
          </div>
          <h2 class="text-3xl font-semibold text-white">Concrete Design Tools</h2>
        </div>
        <p class="text-gray-300 max-w-2xl mx-auto">Ultimate Limit State calculations for concrete structural elements</p>
      </div>
      
      <!-- Row 1: Concrete Slab Design and Concrete Beam Design -->
      <div class="grid md:grid-cols-2 gap-8 mb-8">

        <!-- Concrete Slab Design Tool -->
        <div class="tool-card rounded-xl p-8">
          <div class="flex items-center mb-4">
            <div class="w-12 h-12 bg-blue-500 rounded-lg flex items-center justify-center mr-4">
              <svg class="w-6 h-6 text-white" fill="none" stroke="currentColor" viewBox="0 0 24 24">
                <path stroke-linecap="round" stroke-linejoin="round" stroke-width="2" d="M19 21V5a2 2 0 00-2-2H7a2 2 0 00-2 2v16m14 0h2m-2 0h-4m-5 0H3m2 0v-8a2 2 0 012-2h4a2 2 0 012 2v8m0-8V9a2 2 0 012-2h2a2 2 0 012 2v4" />
              </svg>
            </div>
            <h3 class="text-2xl font-bold text-white">Concrete Slab Design</h3>
          </div>
          
          <p class="text-gray-300 mb-6 leading-relaxed">
            Ultimate Limit State (ULS) moment resistance calculator for concrete slabs. 
            Calculate MRd with detailed step-by-step mathematical derivations and visual aids.
          </p>
          
          <div class="flex flex-wrap gap-2 mb-6">
            <span class="px-3 py-1 bg-blue-500/20 text-blue-300 rounded-full text-sm">ULS Design</span>
            <span class="px-3 py-1 bg-cyan-500/20 text-cyan-300 rounded-full text-sm">Moment Resistance</span>
            <span class="px-3 py-1 bg-indigo-500/20 text-indigo-300 rounded-full text-sm">Reinforcement</span>
          </div>
          
          <a href="./concrete_slab_design/index.html" 
             class="inline-flex items-center px-6 py-3 bg-blue-600 hover:bg-blue-700 text-white font-semibold rounded-lg transition group">
            Launch Calculator
            <svg class="w-4 h-4 ml-2 group-hover:translate-x-1 transition-transform" fill="none" stroke="currentColor" viewBox="0 0 24 24">
              <path stroke-linecap="round" stroke-linejoin="round" stroke-width="2" d="M9 5l7 7-7 7" />
            </svg>
          </a>
        </div>

        <!-- Concrete Beam Design Tool -->
        <div class="tool-card rounded-xl p-8">
          <div class="flex items-center mb-4">
            <div class="w-12 h-12 bg-green-500 rounded-lg flex items-center justify-center mr-4">
              <svg class="w-6 h-6 text-white" fill="none" stroke="currentColor" viewBox="0 0 24 24">
                <path stroke-linecap="round" stroke-linejoin="round" stroke-width="2" d="M13 10V3L4 14h7v7l9-11h-7z" />
              </svg>
            </div>
            <h3 class="text-2xl font-bold text-white">Concrete Beam Design</h3>
          </div>
          
          <p class="text-gray-300 mb-6 leading-relaxed">
            Ultimate Limit State (ULS) calculator for concrete beams. 
            Calculate moment and shear capacity with detailed step-by-step derivations.
          </p>
          
          <div class="flex flex-wrap gap-2 mb-6">
            <span class="px-3 py-1 bg-green-500/20 text-green-300 rounded-full text-sm">ULS Design</span>
            <span class="px-3 py-1 bg-emerald-500/20 text-emerald-300 rounded-full text-sm">Moment Capacity</span>
            <span class="px-3 py-1 bg-teal-500/20 text-teal-300 rounded-full text-sm">Shear Design</span>
          </div>
          
          <a href="./concrete_beam_design/index.html" 
             class="inline-flex items-center px-6 py-3 bg-green-600 hover:bg-green-700 text-white font-semibold rounded-lg transition group">
            Launch Calculator
            <svg class="w-4 h-4 ml-2 group-hover:translate-x-1 transition-transform" fill="none" stroke="currentColor" viewBox="0 0 24 24">
              <path stroke-linecap="round" stroke-linejoin="round" stroke-width="2" d="M9 5l7 7-7 7" />
            </svg>
          </a>
        </div>


      </div>

      <!-- Row 2: Concrete Material Properties -->
      <div class="grid md:grid-cols-1 gap-8 mb-8">
        <!-- EC2 Concrete Material Parameters Tool -->
        <div class="tool-card rounded-xl p-8">
          <div class="flex items-center mb-4">
            <div class="w-12 h-12 bg-purple-500 rounded-lg flex items-center justify-center mr-4">
              <svg class="w-6 h-6 text-white" fill="none" stroke="currentColor" viewBox="0 0 24 24">
                <path stroke-linecap="round" stroke-linejoin="round" stroke-width="2" d="M9 12h6m-6 4h6m2 5H7a2 2 0 01-2-2V5a2 2 0 012-2h5.586a1 1 0 01.707.293l5.414 5.414a1 1 0 01.293.707V19a2 2 0 01-2 2z" />
              </svg>
            </div>
            <h3 class="text-2xl font-bold text-white">EC2 Concrete Material Parameters</h3>
          </div>

          <p class="text-gray-300 mb-6 leading-relaxed">
            Calculate all concrete material parameters according to Eurocode 2 Table 3.1.
            Select concrete grade and get fck,cube, fcm, fctm, Ecm, strain parameters, and more with analytical formulas.
          </p>

          <div class="flex flex-wrap gap-2 mb-6">
            <span class="px-3 py-1 bg-purple-500/20 text-purple-300 rounded-full text-sm">Eurocode 2</span>
            <span class="px-3 py-1 bg-indigo-500/20 text-indigo-300 rounded-full text-sm">Material Properties</span>
            <span class="px-3 py-1 bg-blue-500/20 text-blue-300 rounded-full text-sm">Table 3.1</span>
          </div>

          <a href="./ec2concrete/index.html"
             class="inline-flex items-center px-6 py-3 bg-purple-600 hover:bg-purple-700 text-white font-semibold rounded-lg transition group">
            Launch Calculator
            <svg class="w-4 h-4 ml-2 group-hover:translate-x-1 transition-transform" fill="none" stroke="currentColor" viewBox="0 0 24 24">
              <path stroke-linecap="round" stroke-linejoin="round" stroke-width="2" d="M9 5l7 7-7 7" />
            </svg>
          </a>
        </div>
      </div>

      <!-- Row 3: Concrete Minimum Reinforcement -->
      <div class="grid md:grid-cols-1 gap-8 mb-8">
        <!-- Concrete Minimum Reinforcement Calculator -->
        <div class="tool-card rounded-xl p-8">
          <div class="flex items-center mb-4">
            <div class="w-12 h-12 bg-emerald-500 rounded-lg flex items-center justify-center mr-4">
              <svg class="w-6 h-6 text-white" fill="none" stroke="currentColor" viewBox="0 0 24 24">
                <path stroke-linecap="round" stroke-linejoin="round" stroke-width="2" d="M9 12h6m-6 4h6m2 5H7a2 2 0 01-2-2V5a2 2 0 012-2h5.586a1 1 0 01.707.293l5.414 5.414a1 1 0 01.293.707V19a2 2 0 01-2 2z" />
              </svg>
            </div>
            <h3 class="text-2xl font-bold text-white">Concrete Minimum Reinforcement Calculator</h3>
          </div>

          <p class="text-gray-300 mb-6 leading-relaxed">
            Calculate minimum reinforcement for concrete structures according to EC2 and other standards.
            Features plates, beams, columns, and gulv på grunn calculations with scenario-based analysis and spacing compliance checks.
          </p>

          <div class="flex flex-wrap gap-2 mb-6">
            <span class="px-3 py-1 bg-emerald-500/20 text-emerald-300 rounded-full text-sm">EC2 Standards</span>
            <span class="px-3 py-1 bg-green-500/20 text-green-300 rounded-full text-sm">Min Reinforcement</span>
            <span class="px-3 py-1 bg-teal-500/20 text-teal-300 rounded-full text-sm">Spacing Checks</span>
          </div>

          <a href="./concrete_minimum_reinforcement/index.html"
             class="inline-flex items-center px-6 py-3 bg-emerald-600 hover:bg-emerald-700 text-white font-semibold rounded-lg transition group">
            Launch Calculator
            <svg class="w-4 h-4 ml-2 group-hover:translate-x-1 transition-transform" fill="none" stroke="currentColor" viewBox="0 0 24 24">
              <path stroke-linecap="round" stroke-linejoin="round" stroke-width="2" d="M9 5l7 7-7 7" />
            </svg>
          </a>
        </div>
      </div>

      <!-- Row 4: Concrete Base Plate and Concrete Dowels -->
      <div class="grid md:grid-cols-2 gap-8 mb-8">
        <!-- Concrete Base Plate Tool (moved from above) -->
        <div class="tool-card rounded-xl p-8">
          <div class="flex items-center mb-4">
            <div class="w-12 h-12 bg-orange-500 rounded-lg flex items-center justify-center mr-4">
              <svg class="w-6 h-6 text-white" fill="none" stroke="currentColor" viewBox="0 0 24 24">
                <path stroke-linecap="round" stroke-linejoin="round" stroke-width="2" d="M19 21V5a2 2 0 00-2-2H7a2 2 0 00-2 2v16m14 0h2m-2 0h-4m-5 0H3m2 0v-8a2 2 0 012-2h4a2 2 0 012 2v8m0-8V9a2 2 0 012-2h2a2 2 0 012 2v4" />
              </svg>
            </div>
            <h3 class="text-2xl font-bold text-white">Concrete Base Plate</h3>
          </div>

          <p class="text-gray-300 mb-6 leading-relaxed">
            Calculate compressive capacity of concrete base plates with detailed step-by-step calculations.
            Features effective area determination and steel plate spread calculations per EC3-1-8.
          </p>

          <div class="flex flex-wrap gap-2 mb-6">
            <span class="px-3 py-1 bg-orange-500/20 text-orange-300 rounded-full text-sm">Base Plate Design</span>
            <span class="px-3 py-1 bg-amber-500/20 text-amber-300 rounded-full text-sm">Compressive Capacity</span>
            <span class="px-3 py-1 bg-yellow-500/20 text-yellow-300 rounded-full text-sm">EC3-1-8</span>
          </div>

          <a href="./concrete_base_plate_compressive_design/index.html"
             class="inline-flex items-center px-6 py-3 bg-orange-600 hover:bg-orange-700 text-white font-semibold rounded-lg transition group">
            Launch Calculator
            <svg class="w-4 h-4 ml-2 group-hover:translate-x-1 transition-transform" fill="none" stroke="currentColor" viewBox="0 0 24 24">
              <path stroke-linecap="round" stroke-linejoin="round" stroke-width="2" d="M9 5l7 7-7 7" />
            </svg>
          </a>
        </div>

        <!-- Concrete Dowels Tool -->
        <div class="tool-card rounded-xl p-8">
          <div class="flex items-center mb-4">
            <div class="w-12 h-12 bg-cyan-500 rounded-lg flex items-center justify-center mr-4">
              <svg class="w-6 h-6 text-white" fill="none" stroke="currentColor" viewBox="0 0 24 24">
                <path stroke-linecap="round" stroke-linejoin="round" stroke-width="2" d="M13.828 10.172a4 4 0 00-5.656 0l-4 4a4 4 0 105.656 5.656l1.102-1.101m-.758-4.899a4 4 0 005.656 0l4-4a4 4 0 00-5.656-5.656l-1.1 1.1" />
              </svg>
            </div>
            <h3 class="text-2xl font-bold text-white">Concrete Dowels</h3>
          </div>

          <p class="text-gray-300 mb-6 leading-relaxed">
            Calculate shear capacity for concrete dowel connections according to Norwegian Betongelementboken.
            Features comprehensive analysis with distance factors, utilization checks, and interactive geometry visualization.
          </p>

          <div class="flex flex-wrap gap-2 mb-6">
            <span class="px-3 py-1 bg-cyan-500/20 text-cyan-300 rounded-full text-sm">Dowel Design</span>
            <span class="px-3 py-1 bg-teal-500/20 text-teal-300 rounded-full text-sm">Shear Capacity</span>
            <span class="px-3 py-1 bg-blue-500/20 text-blue-300 rounded-full text-sm">Betongelementboken</span>
          </div>

          <a href="./concrete_dowels/index.html"
             class="inline-flex items-center px-6 py-3 bg-cyan-600 hover:bg-cyan-700 text-white font-semibold rounded-lg transition group">
            Launch Calculator
            <svg class="w-4 h-4 ml-2 group-hover:translate-x-1 transition-transform" fill="none" stroke="currentColor" viewBox="0 0 24 24">
              <path stroke-linecap="round" stroke-linejoin="round" stroke-width="2" d="M9 5l7 7-7 7" />
            </svg>
          </a>
        </div>
      </div>

      <!-- Row 5: Concrete Anchorage Length -->
      <div class="grid md:grid-cols-1 gap-8 mb-8">
        <!-- Concrete Anchorage Length Calculator -->
        <div class="tool-card rounded-xl p-8">
          <div class="flex items-center mb-4">
            <div class="w-12 h-12 bg-indigo-500 rounded-lg flex items-center justify-center mr-4">
              <svg class="w-6 h-6 text-white" fill="none" stroke="currentColor" viewBox="0 0 24 24">
                <path stroke-linecap="round" stroke-linejoin="round" stroke-width="2" d="M13.828 10.172a4 4 0 00-5.656 0l-4 4a4 4 0 105.656 5.656l1.102-1.101m-.758-4.899a4 4 0 005.656 0l4-4a4 4 0 00-5.656-5.656l-1.1 1.1" />
              </svg>
            </div>
            <h3 class="text-2xl font-bold text-white">Concrete Anchorage Length Calculator</h3>
          </div>

          <p class="text-gray-300 mb-6 leading-relaxed">
            Calculate design anchorage length for reinforcement bars according to Eurocode 2 Section 8.4.
            Features comprehensive bond strength calculations, alpha factors, and detailed step-by-step derivations for tension and compression anchorages.
          </p>

          <div class="flex flex-wrap gap-2 mb-6">
            <span class="px-3 py-1 bg-indigo-500/20 text-indigo-300 rounded-full text-sm">EC2 Section 8.4</span>
            <span class="px-3 py-1 bg-blue-500/20 text-blue-300 rounded-full text-sm">Bond Strength</span>
            <span class="px-3 py-1 bg-purple-500/20 text-purple-300 rounded-full text-sm">Anchorage Design</span>
          </div>

          <a href="./concrete_anchorage_length/index.html"
             class="inline-flex items-center px-6 py-3 bg-indigo-600 hover:bg-indigo-700 text-white font-semibold rounded-lg transition group">
            Launch Calculator
            <svg class="w-4 h-4 ml-2 group-hover:translate-x-1 transition-transform" fill="none" stroke="currentColor" viewBox="0 0 24 24">
              <path stroke-linecap="round" stroke-linejoin="round" stroke-width="2" d="M9 5l7 7-7 7" />
            </svg>
          </a>
        </div>
      </div>
    </section>

    <!-- Concrete Carbon Reinforcement -->
    <section class="mb-12">
      <div class="text-center mb-8">
        <div class="flex items-center justify-center mb-4">
          <div class="w-12 h-12 bg-gray-600 rounded-lg flex items-center justify-center mr-4">
            <svg class="w-6 h-6 text-white" fill="none" stroke="currentColor" viewBox="0 0 24 24">
              <path stroke-linecap="round" stroke-linejoin="round" stroke-width="2" d="M13 10V3L4 14h7v7l9-11h-7z" />
            </svg>
          </div>
          <h2 class="text-3xl font-semibold text-white">Concrete Carbon Reinforcement</h2>
        </div>
        <p class="text-gray-300 max-w-2xl mx-auto">Carbon Fiber Reinforced Polymer (CFRP) strengthening analysis tools</p>
      </div>
      
      <div class="grid md:grid-cols-2 gap-8 mb-8">

        <!-- CFRP Concrete Reinforcement Tool -->
        <div class="tool-card rounded-xl p-8">
          <div class="flex items-center mb-4">
            <div class="w-12 h-12 bg-red-500 rounded-lg flex items-center justify-center mr-4">
              <svg class="w-6 h-6 text-white" fill="none" stroke="currentColor" viewBox="0 0 24 24">
                <path stroke-linecap="round" stroke-linejoin="round" stroke-width="2" d="M13 10V3L4 14h7v7l9-11h-7z" />
              </svg>
            </div>
            <h3 class="text-2xl font-bold text-white">Concrete Plate - Flexural Carbon Fibre Reinforcement</h3>
          </div>
          
          <p class="text-gray-300 mb-6 leading-relaxed">
            Calculate carbon fiber reinforcement effects on concrete plates with detailed step-by-step analysis. 
            Features moment capacity calculations, section classification, and CFRP strengthening verification.
          </p>
          
          <div class="flex flex-wrap gap-2 mb-6">
            <span class="px-3 py-1 bg-red-500/20 text-red-300 rounded-full text-sm">CFRP Design</span>
            <span class="px-3 py-1 bg-pink-500/20 text-pink-300 rounded-full text-sm">Carbon Fiber</span>
            <span class="px-3 py-1 bg-rose-500/20 text-rose-300 rounded-full text-sm">Strengthening</span>
          </div>
          
          <a href="./concrete_plate_CFRP/index.html" 
             class="inline-flex items-center px-6 py-3 bg-red-600 hover:bg-red-700 text-white font-semibold rounded-lg transition group">
            Launch Calculator
            <svg class="w-4 h-4 ml-2 group-hover:translate-x-1 transition-transform" fill="none" stroke="currentColor" viewBox="0 0 24 24">
              <path stroke-linecap="round" stroke-linejoin="round" stroke-width="2" d="M9 5l7 7-7 7" />
            </svg>
          </a>
        </div>
        
      </div>
    </section>

    <!-- Seismic Design -->
    <section class="mb-12">
      <div class="text-center mb-8">
        <div class="flex items-center justify-center mb-4">
          <div class="w-12 h-12 bg-red-600 rounded-lg flex items-center justify-center mr-4">
            <svg class="w-6 h-6 text-white" fill="none" stroke="currentColor" viewBox="0 0 24 24">
              <path stroke-linecap="round" stroke-linejoin="round" stroke-width="2" d="M13 10V3L4 14h7v7l9-11h-7z" />
            </svg>
          </div>
          <h2 class="text-3xl font-semibold text-white">Seismic Design</h2>
        </div>
        <p class="text-gray-300 max-w-2xl mx-auto">Seismic analysis and design tools according to Eurocode 8</p>
      </div>
      
      <div class="grid md:grid-cols-2 gap-8 mb-8">

        <!-- EC8 Seismic Avoidance Criteria Tool -->
        <div class="tool-card rounded-xl p-8">
          <div class="flex items-center mb-4">
            <div class="w-12 h-12 bg-yellow-500 rounded-lg flex items-center justify-center mr-4">
              <svg class="w-6 h-6 text-white" fill="none" stroke="currentColor" viewBox="0 0 24 24">
                <path stroke-linecap="round" stroke-linejoin="round" stroke-width="2" d="M9 19v-6a2 2 0 00-2-2H5a2 2 0 00-2 2v6a2 2 0 002 2h2a2 2 0 002-2zm0 0V9a2 2 0 012-2h2a2 2 0 012 2v10m-6 0a2 2 0 002 2h2a2 2 0 002-2m0 0V5a2 2 0 012-2h2a2 2 0 012 2v14a2 2 0 01-2 2h-2a2 2 0 01-2-2z" />
              </svg>
            </div>
            <h3 class="text-2xl font-bold text-white">EC8 Seismic Avoidance Criteria</h3>
          </div>
          
          <p class="text-gray-300 mb-6 leading-relaxed">
            Calculate if seismic design is required according to Eurocode 8 avoidance criteria. 
            Features response spectrum analysis, parameter summary, and interactive visualization with real-time updates.
          </p>
          
          <div class="flex flex-wrap gap-2 mb-6">
            <span class="px-3 py-1 bg-yellow-500/20 text-yellow-300 rounded-full text-sm">Eurocode 8</span>
            <span class="px-3 py-1 bg-orange-500/20 text-orange-300 rounded-full text-sm">Response Spectrum</span>
            <span class="px-3 py-1 bg-red-500/20 text-red-300 rounded-full text-sm">Avoidance Criteria</span>
          </div>
          
          <a href="./seismic_ec8/index.html" 
             class="inline-flex items-center px-6 py-3 bg-yellow-600 hover:bg-yellow-700 text-white font-semibold rounded-lg transition group">
            Launch Calculator
            <svg class="w-4 h-4 ml-2 group-hover:translate-x-1 transition-transform" fill="none" stroke="currentColor" viewBox="0 0 24 24">
              <path stroke-linecap="round" stroke-linejoin="round" stroke-width="2" d="M9 5l7 7-7 7" />
            </svg>
          </a>
        </div>
        
      </div>
    </section>

    <!-- Structural Analysis Tools -->
    <section class="mb-12">
      <div class="text-center mb-8">
        <div class="flex items-center justify-center mb-4">
          <div class="w-12 h-12 bg-gray-600 rounded-lg flex items-center justify-center mr-4">
            <svg class="w-6 h-6 text-white" fill="none" stroke="currentColor" viewBox="0 0 24 24">
              <path stroke-linecap="round" stroke-linejoin="round" stroke-width="2" d="M9 17V7m0 10a2 2 0 01-2 2H5a2 2 0 01-2-2V7a2 2 0 012-2h2a2 2 0 012 2m0 10a2 2 0 002 2h2a2 2 0 002-2M9 7a2 2 0 012-2h2a2 2 0 012 2m0 10V7m0 10a2 2 0 002 2h2a2 2 0 002-2V7a2 2 0 00-2-2H9a2 2 0 00-2 2" />
            </svg>
          </div>
          <h2 class="text-3xl font-semibold text-white">Structural Analysis Tools</h2>
        </div>
        <p class="text-gray-300 max-w-2xl mx-auto">Advanced finite element analysis and structural modeling tools</p>
      </div>
      
      <div class="grid md:grid-cols-2 gap-8 mb-8">

        <!-- 2D Frame Analysis Tool -->
        <div class="tool-card rounded-xl p-8 pulse-glow">
          <div class="flex items-center mb-4">
            <div class="w-12 h-12 bg-purple-500 rounded-lg flex items-center justify-center mr-4">
              <svg class="w-6 h-6 text-white" fill="none" stroke="currentColor" viewBox="0 0 24 24">
                <path stroke-linecap="round" stroke-linejoin="round" stroke-width="2" d="M9 17V7m0 10a2 2 0 01-2 2H5a2 2 0 01-2-2V7a2 2 0 012-2h2a2 2 0 012 2m0 10a2 2 0 002 2h2a2 2 0 002-2M9 7a2 2 0 012-2h2a2 2 0 012 2m0 10V7m0 10a2 2 0 002 2h2a2 2 0 002-2V7a2 2 0 00-2-2H9a2 2 0 00-2 2" />
              </svg>
            </div>
            <h3 class="text-2xl font-bold text-white">2D Frame Analysis</h3>
          </div>

          <p class="text-gray-300 mb-6 leading-relaxed">
            Advanced finite element analysis of 2D frame structures using matrix stiffness method.
            Features interactive displaced shape visualization, D3.js hover tooltips, and auto-loads a 10m simply supported beam test case.
          </p>

          <div class="mb-4 p-3 bg-yellow-500/10 border border-yellow-500/20 rounded-lg">
            <p class="text-yellow-300 text-sm font-medium">
              ⚠️ Under Development: This tool is currently being improved and may not function properly yet.
            </p>
          </div>

          <div class="flex flex-wrap gap-2 mb-6">
            <span class="px-3 py-1 bg-purple-500/20 text-purple-300 rounded-full text-sm">Matrix Stiffness</span>
            <span class="px-3 py-1 bg-blue-500/20 text-blue-300 rounded-full text-sm">FEA Method</span>
            <span class="px-3 py-1 bg-green-500/20 text-green-300 rounded-full text-sm">Interactive</span>
          </div>

          <a href="./2dframeanalysis/index.html"
             class="inline-flex items-center px-6 py-3 bg-blue-600 hover:bg-blue-700 text-white font-semibold rounded-lg transition group">
            Launch Calculator
            <svg class="ml-2 w-4 h-4 group-hover:translate-x-1 transition-transform" fill="none" stroke="currentColor" viewBox="0 0 24 24">
              <path stroke-linecap="round" stroke-linejoin="round" stroke-width="2" d="M9 5l7 7-7 7" />
            </svg>
          </a>
        </div>

<<<<<<< HEAD
        <!-- 2D FEM Interactive GUI -->
=======
        <!-- 2D FEA Tool -->
>>>>>>> 8906649e
        <div class="tool-card rounded-xl p-8">
          <div class="flex items-center mb-4">
            <div class="w-12 h-12 bg-indigo-500 rounded-lg flex items-center justify-center mr-4">
              <svg class="w-6 h-6 text-white" fill="none" stroke="currentColor" viewBox="0 0 24 24">
                <path stroke-linecap="round" stroke-linejoin="round" stroke-width="2" d="M7 21a4 4 0 01-4-4V5a2 2 0 012-2h4a2 2 0 012 2v12a4 4 0 01-4 4zm0 0h12a2 2 0 002-2v-4a2 2 0 00-2-2h-2.343M11 7.343l1.657-1.657a2 2 0 012.828 0l2.829 2.829a2 2 0 010 2.828l-8.486 8.485M7 17h.01" />
              </svg>
            </div>
<<<<<<< HEAD
            <h3 class="text-2xl font-bold text-white">2D FEM - Interactive GUI</h3>
          </div>

          <p class="text-gray-300 mb-6 leading-relaxed">
            Interactive 2D finite element modeling and analysis tool with visual canvas, load case management, and real-time diagram visualization.
            Create frame models, define multiple load cases, apply distributed and point loads, and instantly visualize displacements, moments, shears, and axial forces.
          </p>

          <div class="mb-4 p-3 bg-green-500/10 border border-green-500/20 rounded-lg">
            <p class="text-green-300 text-sm font-medium">
              ✓ Fully Functional: Multi-case analysis with comprehensive results management and interactive visualization.
=======
            <h3 class="text-2xl font-bold text-white">2D FEA</h3>
          </div>

          <p class="text-gray-300 mb-6 leading-relaxed">
            Interactive 2D finite element analysis tool with visual modeling, interactive mesh, and real-time results.
            Create complex geometries, apply loads and constraints, and visualize stress distributions and deformations.
          </p>

          <div class="mb-4 p-3 bg-yellow-500/10 border border-yellow-500/20 rounded-lg">
            <p class="text-yellow-300 text-sm font-medium">
              ⚠️ Under Development: This tool is still being actively developed and features may be incomplete.
>>>>>>> 8906649e
            </p>
          </div>

          <div class="flex flex-wrap gap-2 mb-6">
<<<<<<< HEAD
            <span class="px-3 py-1 bg-indigo-500/20 text-indigo-300 rounded-full text-sm">2D Frame FEM</span>
            <span class="px-3 py-1 bg-blue-500/20 text-blue-300 rounded-full text-sm">Interactive Modeling</span>
            <span class="px-3 py-1 bg-green-500/20 text-green-300 rounded-full text-sm">Load Cases</span>
            <span class="px-3 py-1 bg-purple-500/20 text-purple-300 rounded-full text-sm">Real-time Diagrams</span>
=======
            <span class="px-3 py-1 bg-indigo-500/20 text-indigo-300 rounded-full text-sm">2D FEA</span>
            <span class="px-3 py-1 bg-blue-500/20 text-blue-300 rounded-full text-sm">Interactive Modeling</span>
            <span class="px-3 py-1 bg-purple-500/20 text-purple-300 rounded-full text-sm">Stress Analysis</span>
>>>>>>> 8906649e
          </div>

          <a href="./2dfea/index.html"
             class="inline-flex items-center px-6 py-3 bg-indigo-600 hover:bg-indigo-700 text-white font-semibold rounded-lg transition group">
<<<<<<< HEAD
            Launch Interactive GUI
=======
            Launch Tool
>>>>>>> 8906649e
            <svg class="ml-2 w-4 h-4 group-hover:translate-x-1 transition-transform" fill="none" stroke="currentColor" viewBox="0 0 24 24">
              <path stroke-linecap="round" stroke-linejoin="round" stroke-width="2" d="M9 5l7 7-7 7" />
            </svg>
          </a>
        </div>

      </div>
    </section>

    <!-- Data Processing Tools -->
    <section class="mb-12">
      <div class="text-center mb-8">
        <div class="flex items-center justify-center mb-4">
          <div class="w-12 h-12 bg-cyan-600 rounded-lg flex items-center justify-center mr-4">
            <svg class="w-6 h-6 text-white" fill="none" stroke="currentColor" viewBox="0 0 24 24">
              <path stroke-linecap="round" stroke-linejoin="round" stroke-width="2" d="M9 17v-2m3 2v-4m3 4v-6m2 10H7a2 2 0 01-2-2V5a2 2 0 012-2h5.586a1 1 0 01.707.293l5.414 5.414a1 1 0 01.293.707V19a2 2 0 01-2 2z" />
            </svg>
          </div>
          <h2 class="text-3xl font-semibold text-white">Data Processing</h2>
        </div>
        <p class="text-gray-300 max-w-2xl mx-auto">Tools for analyzing, clustering, and processing data from CSV files and other sources</p>
      </div>
      
      <div class="grid md:grid-cols-2 gap-8 mb-8">

        <!-- Concrete Slab Design Tool -->
        <div class="tool-card rounded-xl p-8">
          <div class="flex items-center mb-4">
            <div class="w-12 h-12 bg-blue-500 rounded-lg flex items-center justify-center mr-4">
              <svg class="w-6 h-6 text-white" fill="none" stroke="currentColor" viewBox="0 0 24 24">
                <path stroke-linecap="round" stroke-linejoin="round" stroke-width="2" d="M19 21V5a2 2 0 00-2-2H7a2 2 0 00-2 2v16m14 0h2m-2 0h-4m-5 0H3m2 0v-8a2 2 0 012-2h4a2 2 0 012 2v8m0-8V9a2 2 0 012-2h2a2 2 0 012 2v4" />
              </svg>
            </div>
            <h3 class="text-2xl font-bold text-white">1D CSV Clustering</h3>
          </div>
          
          <p class="text-gray-300 mb-6 leading-relaxed">
            Upload a CSV file, select a column and cluster by numeric values in the column
          </p>
          
          <div class="flex flex-wrap gap-2 mb-6">
            <span class="px-3 py-1 bg-blue-500/20 text-blue-300 rounded-full text-sm">1D Clustering</span>
            <span class="px-3 py-1 bg-cyan-500/20 text-cyan-300 rounded-full text-sm">Data Processing</span>
          </div>
          
          <a href="./clustering/index.html" 
             class="inline-flex items-center px-6 py-3 bg-blue-600 hover:bg-blue-700 text-white font-semibold rounded-lg transition group">
            Launch Tool
            <svg class="w-4 h-4 ml-2 group-hover:translate-x-1 transition-transform" fill="none" stroke="currentColor" viewBox="0 0 24 24">
              <path stroke-linecap="round" stroke-linejoin="round" stroke-width="2" d="M9 5l7 7-7 7" />
            </svg>
          </a>
        </div>       
      </div>
    </section>

    <!-- Productivity Tools -->
    <section class="mb-12">
      <div class="text-center mb-8">
        <div class="flex items-center justify-center mb-4">
          <div class="w-12 h-12 bg-emerald-600 rounded-lg flex items-center justify-center mr-4">
            <svg class="w-6 h-6 text-white" fill="none" stroke="currentColor" viewBox="0 0 24 24">
              <path stroke-linecap="round" stroke-linejoin="round" stroke-width="2" d="M19 11H5m14 0a2 2 0 012 2v6a2 2 0 01-2 2H5a2 2 0 01-2-2v-6a2 2 0 012-2m14 0V9a2 2 0 00-2-2M5 11V9a2 2 0 012-2m0 0V5a2 2 0 012-2h6a2 2 0 012 2v2M7 7h10" />
            </svg>
          </div>
          <h2 class="text-3xl font-semibold text-white">Productivity Tools</h2>
        </div>
        <p class="text-gray-300 max-w-2xl mx-auto">Tools to improve workflow efficiency and document management</p>
      </div>
      
      <div class="grid md:grid-cols-2 gap-8 mb-8">

        <!-- Delivery Hub -->
        <div class="tool-card rounded-xl p-8">
          <div class="flex items-center mb-4">
            <div class="w-12 h-12 bg-emerald-500 rounded-lg flex items-center justify-center mr-4">
              <svg class="w-6 h-6 text-white" fill="none" stroke="currentColor" viewBox="0 0 24 24">
                <path stroke-linecap="round" stroke-linejoin="round" stroke-width="2" d="M19 11H5m14 0a2 2 0 012 2v6a2 2 0 01-2 2H5a2 2 0 01-2-2v-6a2 2 0 012-2m14 0V9a2 2 0 00-2-2M5 11V9a2 2 0 012-2m0 0V5a2 2 0 012-2h6a2 2 0 012 2v2M7 7h10" />
              </svg>
            </div>
            <h3 class="text-2xl font-bold text-white">Delivery Hub</h3>
          </div>
          
          <p class="text-gray-300 mb-6 leading-relaxed">
            Advanced document management and delivery organization tool. 
            Organize files by categories and subcategories, set folder paths, copy file paths, split filenames, and manage deliveries with persistence and export/import functionality.
          </p>
          
          <div class="flex flex-wrap gap-2 mb-6">
            <span class="px-3 py-1 bg-emerald-500/20 text-emerald-300 rounded-full text-sm">Document Management</span>
            <span class="px-3 py-1 bg-green-500/20 text-green-300 rounded-full text-sm">File Organization</span>
            <span class="px-3 py-1 bg-teal-500/20 text-teal-300 rounded-full text-sm">Delivery Tracking</span>
          </div>
          
          <a href="./deliveryhub/index.html" 
             class="inline-flex items-center px-6 py-3 bg-emerald-600 hover:bg-emerald-700 text-white font-semibold rounded-lg transition group">
            Launch Hub
            <svg class="w-4 h-4 ml-2 group-hover:translate-x-1 transition-transform" fill="none" stroke="currentColor" viewBox="0 0 24 24">
              <path stroke-linecap="round" stroke-linejoin="round" stroke-width="2" d="M9 5l7 7-7 7" />
            </svg>
          </a>
        </div>
        
      </div>
    </section>

    <!-- Coming Soon Section -->
    <section class="mb-12">
      <h2 class="text-3xl font-semibold text-center text-white mb-8">Coming Soon</h2>
      
      <div class="grid md:grid-cols-3 gap-6">
        <div class="tool-card rounded-xl p-6 opacity-60">
          <div class="flex items-center mb-3">
            <div class="w-10 h-10 bg-green-500 rounded-lg flex items-center justify-center mr-3">
              <svg class="w-5 h-5 text-white" fill="none" stroke="currentColor" viewBox="0 0 24 24">
                <path stroke-linecap="round" stroke-linejoin="round" stroke-width="2" d="M13 10V3L4 14h7v7l9-11h-7z" />
              </svg>
            </div>
            <h3 class="text-lg font-bold text-white">Beam Design</h3>
          </div>
          <p class="text-gray-400 text-sm">Steel beam calculators</p>
        </div>
        
        <div class="tool-card rounded-xl p-6 opacity-60">
          <div class="flex items-center mb-3">
            <div class="w-10 h-10 bg-purple-500 rounded-lg flex items-center justify-center mr-3">
              <svg class="w-5 h-5 text-white" fill="none" stroke="currentColor" viewBox="0 0 24 24">
                <path stroke-linecap="round" stroke-linejoin="round" stroke-width="2" d="M9 19v-6a2 2 0 00-2-2H5a2 2 0 00-2 2v6a2 2 0 002 2h2a2 2 0 002-2zm0 0V9a2 2 0 012-2h2a2 2 0 012 2v10m-6 0a2 2 0 002 2h2a2 2 0 002-2m0 0V5a2 2 0 012-2h2a2 2 0 012 2v14a2 2 0 01-2 2h-2a2 2 0 01-2-2z" />
              </svg>
            </div>
            <h3 class="text-lg font-bold text-white">Column Design</h3>
          </div>
          <p class="text-gray-400 text-sm">Compression member analysis</p>
        </div>
        
        <div class="tool-card rounded-xl p-6 opacity-60">
          <div class="flex items-center mb-3">
            <div class="w-10 h-10 bg-yellow-500 rounded-lg flex items-center justify-center mr-3">
              <svg class="w-5 h-5 text-white" fill="none" stroke="currentColor" viewBox="0 0 24 24">
                <path stroke-linecap="round" stroke-linejoin="round" stroke-width="2" d="M7 12l3-3 3 3 4-4M8 21l4-4 4 4M3 4h18M4 4h16v12a1 1 0 01-1 1H5a1 1 0 01-1-1V4z" />
              </svg>
            </div>
            <h3 class="text-lg font-bold text-white">Load Analysis</h3>
          </div>
          <p class="text-gray-400 text-sm">Load combination tools</p>
        </div>
      </div>
    </section>


    <!-- About Section -->
    <section class="bg-gray-800/50 rounded-xl p-8 mb-8 backdrop-blur-sm border border-gray-700/30">
      <h2 class="text-2xl font-bold text-white mb-4">About These Tools</h2>
      <div class="grid md:grid-cols-2 gap-8">
        <div>
          <h3 class="text-lg font-semibold text-blue-400 mb-3">Professional Quality</h3>
          <p class="text-gray-300 mb-4">
            Built with the same rigor and accuracy standards used in professional engineering practice. 
            All calculations are based on established codes and standards.
          </p>
        </div>
        <div>
          <h3 class="text-lg font-semibold text-green-400 mb-3">Open Source & Free</h3>
          <p class="text-gray-300 mb-4">
            Completely free to use with no registration required. Source code is available on GitHub 
            for transparency and community contributions.
          </p>
        </div>
        <div>
          <h3 class="text-lg font-semibold text-purple-400 mb-3">Interactive Results</h3>
          <p class="text-gray-300 mb-4">
            Dynamic charts, step-by-step calculations, and exportable results make it easy to 
            understand and document your engineering decisions.
          </p>
        </div>
        <div>
          <h3 class="text-lg font-semibold text-red-400 mb-3">Continuously Updated</h3>
          <p class="text-gray-300 mb-4">
            Regular updates with new tools, improved accuracy, and user-requested features. 
            Built by structural engineers for the engineering community.
          </p>
        </div>
      </div>
    </section>

  </main>

  <!-- Footer -->
  <footer class="w-full max-w-6xl mx-auto p-6 mt-12">
    <div class="border-t border-gray-700 pt-6">
      <div class="flex flex-col md:flex-row justify-between items-center">
        <div class="text-sm text-gray-400 mb-4 md:mb-0">
          <p>Free to use. Created by <span class="text-blue-400 font-semibold">Magnus Fjeld Olsen</span></p>
          <p class="mt-1">Licensed under MIT. Contribute on <a href="https://github.com/magnusfjeldolsen" class="text-blue-400 hover:text-blue-300 transition">GitHub</a></p>
        </div>
        <div class="flex gap-4 text-sm">
          <a href="https://github.com/magnusfjeldolsen/structural_tools" class="text-gray-400 hover:text-white transition">Source Code</a>
          <a href="mailto:magnus@example.com" class="text-gray-400 hover:text-white transition">Contact</a>
          <button onclick="document.getElementById('cookie-consent').classList.remove('hidden')" class="text-gray-400 hover:text-white transition">Cookie Settings</button>
        </div>
      </div>
    </div>
  </footer>


  <!-- Centralized JavaScript -->
  <script src="./assets/js/seo-metadata.js"></script>
  <script src="./assets/js/common.js"></script>
  <script src="./assets/js/analytics.js"></script>
  <script src="./assets/js/cookie-consent.js"></script>

  <!-- Module Search -->
  <script src="./module-registry/search-config.js"></script>



  <!-- Persistent Cookie Settings Button -->
  <button id="cookie-settings-btn"
          onclick="if(window.cookieConsent) { window.cookieConsent.showConsentBanner(); } else { document.getElementById('cookie-consent')?.classList.remove('hidden'); }"
          class="fixed bottom-3 left-3 z-40 bg-gray-800 hover:bg-gray-700 text-white rounded-lg shadow-lg border border-gray-600 transition-all duration-200 hover:scale-105"
          style="padding: 6px 10px; font-size: 11px;"
          title="Cookie Settings">
    <span class="hidden sm:inline">🍪 Cookies</span>
    <span class="sm:hidden">🍪</span>
  </button>
  <style>
    /* Mobile-specific adjustments for cookie button */
    @media (max-width: 640px) {
      #cookie-settings-btn {
        bottom: 8px !important;
        left: 8px !important;
        padding: 5px 8px !important;
        font-size: 16px !important; /* Larger emoji on mobile for easier tap */
      }
    }

    /* Ensure button doesn't interfere with content */
    #cookie-settings-btn {
      pointer-events: auto;
      touch-action: manipulation;
      user-select: none;
    }
  </style>

</body>
</html><|MERGE_RESOLUTION|>--- conflicted
+++ resolved
@@ -1101,11 +1101,7 @@
           </a>
         </div>
 
-<<<<<<< HEAD
-        <!-- 2D FEM Interactive GUI -->
-=======
         <!-- 2D FEA Tool -->
->>>>>>> 8906649e
         <div class="tool-card rounded-xl p-8">
           <div class="flex items-center mb-4">
             <div class="w-12 h-12 bg-indigo-500 rounded-lg flex items-center justify-center mr-4">
@@ -1113,19 +1109,6 @@
                 <path stroke-linecap="round" stroke-linejoin="round" stroke-width="2" d="M7 21a4 4 0 01-4-4V5a2 2 0 012-2h4a2 2 0 012 2v12a4 4 0 01-4 4zm0 0h12a2 2 0 002-2v-4a2 2 0 00-2-2h-2.343M11 7.343l1.657-1.657a2 2 0 012.828 0l2.829 2.829a2 2 0 010 2.828l-8.486 8.485M7 17h.01" />
               </svg>
             </div>
-<<<<<<< HEAD
-            <h3 class="text-2xl font-bold text-white">2D FEM - Interactive GUI</h3>
-          </div>
-
-          <p class="text-gray-300 mb-6 leading-relaxed">
-            Interactive 2D finite element modeling and analysis tool with visual canvas, load case management, and real-time diagram visualization.
-            Create frame models, define multiple load cases, apply distributed and point loads, and instantly visualize displacements, moments, shears, and axial forces.
-          </p>
-
-          <div class="mb-4 p-3 bg-green-500/10 border border-green-500/20 rounded-lg">
-            <p class="text-green-300 text-sm font-medium">
-              ✓ Fully Functional: Multi-case analysis with comprehensive results management and interactive visualization.
-=======
             <h3 class="text-2xl font-bold text-white">2D FEA</h3>
           </div>
 
@@ -1137,30 +1120,18 @@
           <div class="mb-4 p-3 bg-yellow-500/10 border border-yellow-500/20 rounded-lg">
             <p class="text-yellow-300 text-sm font-medium">
               ⚠️ Under Development: This tool is still being actively developed and features may be incomplete.
->>>>>>> 8906649e
             </p>
           </div>
 
           <div class="flex flex-wrap gap-2 mb-6">
-<<<<<<< HEAD
-            <span class="px-3 py-1 bg-indigo-500/20 text-indigo-300 rounded-full text-sm">2D Frame FEM</span>
-            <span class="px-3 py-1 bg-blue-500/20 text-blue-300 rounded-full text-sm">Interactive Modeling</span>
-            <span class="px-3 py-1 bg-green-500/20 text-green-300 rounded-full text-sm">Load Cases</span>
-            <span class="px-3 py-1 bg-purple-500/20 text-purple-300 rounded-full text-sm">Real-time Diagrams</span>
-=======
             <span class="px-3 py-1 bg-indigo-500/20 text-indigo-300 rounded-full text-sm">2D FEA</span>
             <span class="px-3 py-1 bg-blue-500/20 text-blue-300 rounded-full text-sm">Interactive Modeling</span>
             <span class="px-3 py-1 bg-purple-500/20 text-purple-300 rounded-full text-sm">Stress Analysis</span>
->>>>>>> 8906649e
           </div>
 
           <a href="./2dfea/index.html"
              class="inline-flex items-center px-6 py-3 bg-indigo-600 hover:bg-indigo-700 text-white font-semibold rounded-lg transition group">
-<<<<<<< HEAD
-            Launch Interactive GUI
-=======
             Launch Tool
->>>>>>> 8906649e
             <svg class="ml-2 w-4 h-4 group-hover:translate-x-1 transition-transform" fill="none" stroke="currentColor" viewBox="0 0 24 24">
               <path stroke-linecap="round" stroke-linejoin="round" stroke-width="2" d="M9 5l7 7-7 7" />
             </svg>
